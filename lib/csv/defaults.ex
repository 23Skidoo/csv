defmodule CSV.Defaults do
  @moduledoc ~S"""
  The module defaults of CSV.
  """

  defmacro __using__(_) do
    quote do
<<<<<<< HEAD
      @separator ?,
      @newline ?\n
      @carriage_return ?\r
      @delimiter <<@carriage_return::utf8>> <> <<@newline::utf8>>
      @double_quote ?"
      @escape_max_lines 1000
      @replacement nil
      @force_quotes false
=======
      @separator            ?,
      @newline              ?\n
      @carriage_return      ?\r
      @delimiter            << @carriage_return :: utf8 >> <> << @newline :: utf8 >>
      @double_quote         ?"
      @escape_max_lines     1000
      @replacement          nil
      @force_quotes         false
      @escape_formulas      false
      @escape_formula_start ["=", "-", "+", "@"]
>>>>>>> 3884618c
    end
  end

  @doc """
  The default worker / work ratio.
  """
  def worker_work_ratio do
    5
  end

  @doc """
  The default number of workers used.
  """
  def num_workers do
    :erlang.system_info(:schedulers) * 3
  end
end<|MERGE_RESOLUTION|>--- conflicted
+++ resolved
@@ -5,16 +5,6 @@
 
   defmacro __using__(_) do
     quote do
-<<<<<<< HEAD
-      @separator ?,
-      @newline ?\n
-      @carriage_return ?\r
-      @delimiter <<@carriage_return::utf8>> <> <<@newline::utf8>>
-      @double_quote ?"
-      @escape_max_lines 1000
-      @replacement nil
-      @force_quotes false
-=======
       @separator            ?,
       @newline              ?\n
       @carriage_return      ?\r
@@ -25,7 +15,6 @@
       @force_quotes         false
       @escape_formulas      false
       @escape_formula_start ["=", "-", "+", "@"]
->>>>>>> 3884618c
     end
   end
 
